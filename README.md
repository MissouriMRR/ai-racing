--- conflicted
+++ resolved
@@ -13,11 +13,8 @@
 
    - `git clone https://github.com/MissouriMRR/ai-racing.git`
 
-<<<<<<< HEAD
+
 4. Future steps require Python 3.10 to be installed (the download can be found [here](https://www.python.org/downloads/release/python-31011/)). Navigate to the home directory of the git repository you just cloned. Open the command line and run the following command to install dependencies.
-=======
-4. Future steps require Python to be installed (The download can be found online, multirotor uses python 3.10). Navigate the the home directory of the git repository you just cloned. Open the command line and run the following command to install dependencies.
->>>>>>> 37517d53
     - `pip install -r requirements.txt`
 
 Python scripts can now be run interfacing with the drone using the airsimdroneracinglab API package.
