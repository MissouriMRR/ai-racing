--- conflicted
+++ resolved
@@ -3,11 +3,6 @@
 The programs associated with the development of drone racing powered my Microsoft's AirSim Drone Racing Lab
 
 # Setup Instructions for Airismdroneracinglab environment:
-<<<<<<< HEAD
-<<<<<<< HEAD
-<<<<<<< HEAD
-=======
->>>>>>> 77cacc9e
 
 1. Download the “ADRL.zip” and “settings.json” files from the link below.  
    https://github.com/microsoft/AirSim-Drone-Racing-Lab/releases
@@ -20,33 +15,6 @@
 4. Future steps require Python to be installed (The download can be found online). Open the command line and run the following commands to install dependencies.
    pip install airsimdroneracinglab
    pip install backports.ssl_match_hostname
-<<<<<<< HEAD
-=======
-1.	Download the “ADRL.zip” and “settings.json” files from the link below.                                                                
-https://github.com/microsoft/AirSim-Drone-Racing-Lab/releases
-=======
->>>>>>> e0907c9 (Fixed list numbering)
-
-1. Download the “ADRL.zip” and “settings.json” files from the link below.  
-   https://github.com/microsoft/AirSim-Drone-Racing-Lab/releases
-
-2. Extract “ADRL.zip” in an easily accessible folder and run the ADRL.exe file inside. While this will open a drone flight environment, we are just running it now to generate some files. If Windows Defender attempts to block the program, click “more info” and “run anyways.” If prompted with a window asking if you would like to do car physics simulation, select “No.” Once finished, close the window.
-
-<<<<<<< HEAD
-7.	Future steps require Python to be installed (The download can be found online). Open the command line and run the following commands to install dependencies.
-pip install airsimdroneracinglab
-pip install backports.ssl_match_hostname
->>>>>>> 708ead0 (Added environment setup instructions)
-=======
-3. Open a command-line interface inside a convenient folder. You will need to navigate to this folder somewhat frequently. Next, clone the ai-racing repository by running the following command. (This requires that you have git installed)
-   git clone https://github.com/MissouriMRR/ai-racing.git
-
-4. Future steps require Python to be installed (The download can be found online). Open the command line and run the following commands to install dependencies.
-   pip install airsimdroneracinglab
-   pip install backports.ssl_match_hostname
->>>>>>> e0907c9 (Fixed list numbering)
-=======
->>>>>>> 77cacc9e
 
 Python scripts can now be run interfacing with the drone using the airsimdroneracinglab API package.
 Auto-documentation on the airsimdroneracinglab package can be found here:
