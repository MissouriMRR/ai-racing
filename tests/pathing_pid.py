--- conflicted
+++ resolved
@@ -336,13 +336,13 @@
         )
 
         # Performs trig operations to translate vectors to be perpendicular with respect to drone
-        x_velocity: float = (velocity_vector.y_val * math.cos(yaw_angle + (math.pi / 2))) + (
-            velocity_vector.x_val * math.cos(yaw_angle)
-        )
-
-        y_velocity: float = (velocity_vector.y_val * math.sin(yaw_angle + (math.pi / 2))) + (
-            velocity_vector.x_val * math.sin(yaw_angle)
-        )
+        x_velocity: float = (
+            velocity_vector.y_val * math.cos(yaw_angle + (math.pi / 2))
+        ) + (velocity_vector.x_val * math.cos(yaw_angle))
+
+        y_velocity: float = (
+            velocity_vector.y_val * math.sin(yaw_angle + (math.pi / 2))
+        ) + (velocity_vector.x_val * math.sin(yaw_angle))
 
         z_velocity: float = -velocity_vector.z_val
 
@@ -499,7 +499,9 @@
             Vector between the two points given
     """
     x_distance: float = start_pos.x_val - end_pos.x_val
-    y_distance: float = -(start_pos.y_val - end_pos.y_val)  # Inverts Y value for proper result
+    y_distance: float = -(
+        start_pos.y_val - end_pos.y_val
+    )  # Inverts Y value for proper result
     z_distance: float = start_pos.z_val - end_pos.z_val
     vector_difference: tuple[float, float, float] = (x_distance, y_distance, z_distance)
     print("Vector to Gate:", vector_difference)
@@ -557,19 +559,17 @@
     # Sets up race, initializes drone, loads level, and takes off
     reproducer = ReproduceResetRaceCondition("drone_1")
     # Note that the drone is only optimized for Soccer_Field_Easy and Soccer_Field_Medium
-<<<<<<< HEAD
     reproducer.load_level(
-        "ZhangJiaJie_Medium"
+        "Soccer_Field_Easy"
     )  # Level name can be changed - see load_level()
-=======
-    reproducer.load_level("Soccer_Field_Easy")  # Level name can be changed - see load_level()
->>>>>>> 8e48aa34
     reproducer.initialize_drone()
     reproducer.start_race(1)
 
     # Gets drone's orientation to take off in the right direction
     drone_pose: airsimdroneracinglab.Pose = reproducer.get_drone_pose()
-    drone_orientation = airsimdroneracinglab.utils.to_eularian_angles(drone_pose.orientation)
+    drone_orientation = airsimdroneracinglab.utils.to_eularian_angles(
+        drone_pose.orientation
+    )
     reproducer.takeoff(drone_orientation)
 
     # Gets the number of gates in the active level
@@ -586,20 +586,18 @@
 
     # Iterates through each gate in the level
     for next_gate in range(NUM_GATES):
-<<<<<<< HEAD
         INPUT_DURATION: float = (
             0.1  # Time interval for giving drone commands (in seconds)
-=======
-        INPUT_DURATION: float = 0.1  # Time interval for giving drone commands (in seconds)
-        drone_pitch_angle: float = (
-            0.02  # Currently a constant, should be calculated with a PID loop
->>>>>>> 8e48aa34
         )
 
         # Gets next gate position and orientation
         gate_pose = reproducer.get_gate_pose(next_gate)
-        gate_orientation = airsimdroneracinglab.utils.to_eularian_angles(gate_pose.orientation)
-        z_velocity_PID.set_target(gate_pose.position.z_val)  # Target height is middle of next gate
+        gate_orientation = airsimdroneracinglab.utils.to_eularian_angles(
+            gate_pose.orientation
+        )
+        z_velocity_PID.set_target(
+            gate_pose.position.z_val
+        )  # Target height is middle of next gate
 
         distance_to_gate: float = 10000
         # Gives the drone inputs to move it towards the next gate until it arrives
@@ -616,16 +614,20 @@
                 time.sleep(INPUT_DURATION)
                 continue
             # Calculates the drone's current velocity as 3 vectors perpendicular to its frame
-            drone_velocity_components: tuple[
-                float, float, float
-            ] = reproducer.get_drone_velocity_components(-drone_orientation[2])
+            drone_velocity_components: tuple[float, float, float] = (
+                reproducer.get_drone_velocity_components(-drone_orientation[2])
+            )
             drone_x_velocity: float = drone_velocity_components[0]
             drone_y_velocity: float = drone_velocity_components[1]
             drone_z_velocity: float = drone_velocity_components[2]
             # Uses PID loops to calculate and optimize drone inputs
-            drone_z_velocity_input: float = -z_velocity_PID.adjust_output(drone_pose.position.z_val)
+            drone_z_velocity_input: float = -z_velocity_PID.adjust_output(
+                drone_pose.position.z_val
+            )
             throttle_PID.set_target(drone_z_velocity_input)
-            drone_throttle_input: float = 0.5938 + throttle_PID.adjust_output(drone_z_velocity)
+            drone_throttle_input: float = 0.5938 + throttle_PID.adjust_output(
+                drone_z_velocity
+            )
             drone_roll_angle = roll_PID.adjust_output(drone_y_velocity)
             drone_pitch_angle = pitch_PID.adjust_output(drone_x_velocity)
             # This stops the drone from changing its yaw when very close to a gate
